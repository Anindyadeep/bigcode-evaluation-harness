<<<<<<< HEAD
import os 
=======
import os
>>>>>>> 0852da62
import fnmatch
import json
import warnings

import datasets
import torch
import transformers
from accelerate import Accelerator
from transformers import (
    AutoModelForCausalLM,
    AutoModelForSeq2SeqLM,
    AutoTokenizer,
    HfArgumentParser,
)

from bigcode_eval.arguments import EvalArguments
from bigcode_eval.evaluator import Evaluator, EvaluatorForEndpoint
from bigcode_eval.tasks import ALL_TASKS


class MultiChoice:
    def __init__(self, choices):
        self.choices = choices

    # Simple wildcard support (linux filename patterns)
    def __contains__(self, values):
        for value in values.split(","):
            if len(fnmatch.filter(self.choices, value)) == 0:
                return False

        return True

    def __iter__(self):
        for choice in self.choices:
            yield choice


def parse_args():
    parser = HfArgumentParser(EvalArguments)

    parser.add_argument(
        "--model",
        default="codeparrot/codeparrot-small",
        help="Model to evaluate, provide a repo name in Hugging Face hub or a local path or any valid OpenAI model name.",
    )
    parser.add_argument(
        "--service",
        default="huggingface",
        help='Which service/engine to use for inference. Options: huggingface, openai'
    )
    parser.add_argument(
        "--modeltype",
        default="causal",
        help="AutoModel to use, it can be causal or seq2seq",
    )
    parser.add_argument(
        "--peft_model",
        type=str,
        default=None,
        help="Adapter to the PEFT base model. Can be utilized for loading PEFT adapters such as a LoRA trained model. The --model parameter needs to be the base model.",
    )
    parser.add_argument(
        "--revision",
        default=None,
        help="Model revision to use",
    )
    parser.add_argument(
        "--use_auth_token",
        action="store_true",
        help="Use the token generated when running `huggingface-cli login` (necessary for private model).",
    )
    parser.add_argument(
        "--trust_remote_code",
        action="store_true",
        help="Use a model with custom code, this requires executing code by the author of the model.",
    )
    parser.add_argument(
        "--tasks",
        default=None,
        choices=MultiChoice(ALL_TASKS),
        help=f"Evaluation tasks from {ALL_TASKS}",
    )
    parser.add_argument(
        "--instruction_tokens",
        default=None,
        help="A series of instruction tokens used for instruction-tuning benchamrks separated by comma e.g. <user_message>,<end_user_message>,<assistant_message>",
    )
    parser.add_argument(
        "--batch_size",
        type=int,
        default=1,
        help="Batch size for evaluation on each worker, can be larger for HumanEval",
    )
    parser.add_argument(
        "--max_length_generation",
        type=int,
        default=512,
        help="Maximum length of generated sequence (prompt+generation)",
    )
    parser.add_argument(
        "--precision",
        type=str,
        default="fp32",
        help="Model precision, from: fp32, fp16 or bf16",
    )
    parser.add_argument(
        "--load_in_8bit",
        action="store_true",
        help="Load model in 8bit",
    )
    parser.add_argument(
        "--load_in_4bit",
        action="store_true",
        help="Load model in 4bit",
    )
    parser.add_argument(
        "--limit",
        type=int,
        default=None,
        help="Number of samples to solve and evaluate from the benchmark",
    )
    parser.add_argument(
        "--limit_start",
        type=int,
        default=0,
        help="Optional offset to start from when limiting the number of samples",
    )
    parser.add_argument(
        "--save_every_k_tasks",
        type=int,
        default=-1,
        help="Optional saving after every k tasks",
    )
    parser.add_argument(
        "--postprocess",
        action="store_false",
        help="Postprocess model outputs before execution, always on except during generation tests",
    )
    parser.add_argument(
        "--allow_code_execution",
        action="store_true",
        help="Allow code evaluation to execute external/untrusted Python code on your machine",
    )
    parser.add_argument(
        "--generation_only",
        action="store_true",
        help="Do code generation but no evaluation",
    )
    parser.add_argument(
        "--load_generations_path",
        type=str,
        default=None,
        help="Path of file with previously generated solutions, if provided generation is skipped and only evaluation is done",
    )
    parser.add_argument(
        "--load_data_path",
        type=str,
        default=None,
        help="Path of additional data to load for the tasks",
    )
    parser.add_argument(
        "--metric_output_path",
        type=str,
        default="evaluation_results.json",
        help="Path to save the results",
    )
    parser.add_argument(
        "--save_generations",
        action="store_true",
        help="Whether to save code generations",
    )
    parser.add_argument(
        "--load_generations_intermediate_paths",
        type=str,
        nargs="*",
        help="List of paths for saving the intermediate code generations",
    )
    parser.add_argument(
        "--save_generations_path",
        type=str,
        default="generations.json",
        help="Path for saving the code generations",
    )
    parser.add_argument(
        "--save_references",
        action="store_true",
        help="Whether to save reference solutions/tests",
    )
    parser.add_argument(
        "--save_references_path",
        type=str,
        default="references.json",
        help="Path for saving the references solutions/tests",
    )
    parser.add_argument(
        "--prompt",
        type=str,
        default="prompt",
        help="Prompt type to use for generation in HumanEvalPack tasks",
    )
    parser.add_argument(
        "--max_memory_per_gpu",
        type=str,
        default=None,
        help="Max memroy to allocate per gpu, you can also use 'auto'",
    )
    parser.add_argument(
        "--check_references",
        action="store_true",
        help="Don't run generation but benchmark groundtruth (useful for debugging)",
    )
    return parser.parse_args()


def pattern_match(patterns, source_list):
    """Returns a list containing all values of the source_list that
    match at least one of the patterns"""
    task_names = set()
    for pattern in patterns:
        for matching in fnmatch.filter(source_list, pattern):
            task_names.add(matching)
    return list(task_names)


def get_gpus_max_memory(max_memory, num_gpus):
    max_memory = {i: max_memory for i in range(num_gpus)}
    print("Loading model via these GPUs & max memories: ", max_memory)
    return max_memory

def evaluate_huggingface_model_with_accelarator(task_names, args):
    accelerator = Accelerator()
    if accelerator.is_main_process:
        print(f"Selected Tasks: {task_names}")

    results = {}
    if args.load_generations_path:
        # here we don't generate code but only evaluate previously computed generations
        if accelerator.is_main_process:
            print("evaluation only mode")
        evaluator = Evaluator(accelerator, None, None, args)
        for task in task_names:
            results[task] = evaluator.evaluate(task)
    else:
        # here we generate code and save it (evaluation is optional but True by default)
        dict_precisions = {
            "fp32": torch.float32,
            "fp16": torch.float16,
            "bf16": torch.bfloat16,
        }
        if args.precision not in dict_precisions:
            raise ValueError(
                f"Non valid precision {args.precision}, choose from: fp16, fp32, bf16"
            )

        model_kwargs = {
            "revision": args.revision,
            "trust_remote_code": args.trust_remote_code,
            "use_auth_token": args.use_auth_token,
        }
        if args.load_in_8bit:
            print("Loading model in 8bit")
            model_kwargs["load_in_8bit"] = args.load_in_8bit
            model_kwargs["device_map"] = {"": accelerator.process_index}
        elif args.load_in_4bit:
            print("Loading model in 4bit")
            model_kwargs["load_in_4bit"] = args.load_in_4bit
            model_kwargs["device_map"] = {"": accelerator.process_index}
        else:
            print(f"Loading model in {args.precision}")
            model_kwargs["torch_dtype"] = dict_precisions[args.precision]

            if args.max_memory_per_gpu:
                if args.max_memory_per_gpu != "auto":
                    model_kwargs["max_memory"] = get_gpus_max_memory(
                        args.max_memory_per_gpu, accelerator.num_processes
                    )
                    model_kwargs["offload_folder"] = "offload"
                else:
                    model_kwargs["device_map"] = "auto"
                    print("Loading model in auto mode")

        if args.modeltype == "causal":
            model = AutoModelForCausalLM.from_pretrained(
                args.model,
                **model_kwargs,
            )
        elif args.modeltype == "seq2seq":
            warnings.warn(
                "Seq2Seq models have only been tested for HumanEvalPack & CodeT5+ models."
            )
            model = AutoModelForSeq2SeqLM.from_pretrained(
                args.model,
                **model_kwargs,
            )
        else:
            raise ValueError(
                f"Non valid modeltype {args.modeltype}, choose from: causal, seq2seq"
            )

        if args.peft_model:
            from peft import PeftModel  # dynamic import to avoid dependency on peft

            model = PeftModel.from_pretrained(model, args.peft_model)
            print("Loaded PEFT model. Merging...")
            model.merge_and_unload()
            print("Merge complete.")

        tokenizer = AutoTokenizer.from_pretrained(
            args.model,
            revision=args.revision,
            trust_remote_code=args.trust_remote_code,
            use_auth_token=args.use_auth_token,
            truncation_side="left",
            padding_side="right",  # padding on the right is needed to cut off padding in `complete_code`
        )
        if not tokenizer.eos_token:
            if tokenizer.bos_token:
                tokenizer.eos_token = tokenizer.bos_token
                print("bos_token used as eos_token")
            else:
                raise ValueError("No eos_token or bos_token found")
        try:
            tokenizer.pad_token = tokenizer.eos_token
            
        # Some models like CodeGeeX2 have pad_token as a read-only property
        except AttributeError:
            print("Not setting pad_token to eos_token")
            pass
        WIZARD_LLAMA_MODELS = [
            "WizardLM/WizardCoder-Python-34B-V1.0",
            "WizardLM/WizardCoder-34B-V1.0",
            "WizardLM/WizardCoder-Python-13B-V1.0"
        ]
        if args.model in WIZARD_LLAMA_MODELS:
            tokenizer.bos_token = "<s>"
            tokenizer.bos_token_id = 1
            print("Changing bos_token to <s>")

        evaluator = Evaluator(accelerator, model, tokenizer, args)

        if (
            args.load_generations_intermediate_paths
            and len(args.load_generations_intermediate_paths) != len(task_names)
        ):
            raise ValueError(
                "If passing --load_generations_intermediate_paths, \
                must pass equal number of files as number of tasks"
            )

        for idx, task in enumerate(task_names):
            intermediate_generations = None
            if args.load_generations_intermediate_paths:
                with open(args.load_generations_intermediate_paths[idx], "r") as f_in:
                    # intermediate_generations: list[list[str | None]] of len n_tasks
                    # where list[i] = generated codes or empty
                    intermediate_generations = json.load(f_in)

            if args.generation_only:
                if accelerator.is_main_process:
                    print("generation mode only")
                generations, references = evaluator.generate_text(
                    task, intermediate_generations=intermediate_generations
                )
                if accelerator.is_main_process:
                    save_generations_path = f"{os.path.splitext(args.save_generations_path)[0]}_{task}.json"
                    save_references_path = f"references_{task}.json"
                    evaluator.save_json_files(
                        generations,
                        references,
                        save_generations_path,
                        save_references_path,
                    )
            else:
<<<<<<< HEAD
                results[task] = evaluator.evaluate(task)
    return results


def evaluate_api_endpoints(task_names, args):
    from dotenv import load_dotenv
    load_dotenv()
    
    _API_KEY = os.environ['API_KEY']
    _API_BASE = os.environ['API_BASE'] if not os.environ['API_BASE'].startswith('<') else None
    _API_ORG = os.environ['API_ORG'] if  not os.environ['API_ORG'].startswith('<') else None
    
    evaluator = EvaluatorForEndpoint(
        api_key=_API_KEY, api_base=_API_BASE, api_organization=_API_ORG, args=args
    )
    
    results = {}
    
    for task in task_names:
        generations, references = evaluator.generate_text(task_name=task)
        if args.generation_only:
            print("Generation model only.")
            with open(args.save_generations_path, "w") as fp:
                json.dump(generations, fp)
                print(f"generations were saved at {args.save_generations_path}")
            if args.save_references:
                with open(args.save_references_path, "w") as fp:
                    json.dump(references, fp)
                    print(f"references were saved at {args.save_references_path}")
        else:
            results[task] = evaluator.evaluate_task(task_name=task, generations=generations)
    return results 
        


def main():
    args = parse_args()
    transformers.logging.set_verbosity_error()
    datasets.logging.set_verbosity_error()

    if args.tasks is None:
        task_names = ALL_TASKS
    else:
        task_names = pattern_match(args.tasks.split(","), ALL_TASKS)

    if args.service == 'endpoint':
        results = evaluate_api_endpoints(task_names=task_names, args=args)
    else:
        results = evaluate_huggingface_model_with_accelarator(task_names=task_names, args=args)
=======
                results[task] = evaluator.evaluate(
                    task, intermediate_generations=intermediate_generations
                )
>>>>>>> 0852da62

    # Save all args to config
    results["config"] = vars(args)
    if not args.generation_only:
        dumped = json.dumps(results, indent=2)
        print(dumped)

        with open(args.metric_output_path, "w") as f:
            f.write(dumped)

if __name__ == "__main__":
    main()<|MERGE_RESOLUTION|>--- conflicted
+++ resolved
@@ -1,8 +1,4 @@
-<<<<<<< HEAD
-import os 
-=======
 import os
->>>>>>> 0852da62
 import fnmatch
 import json
 import warnings
@@ -376,7 +372,6 @@
                         save_references_path,
                     )
             else:
-<<<<<<< HEAD
                 results[task] = evaluator.evaluate(task)
     return results
 
@@ -426,11 +421,6 @@
         results = evaluate_api_endpoints(task_names=task_names, args=args)
     else:
         results = evaluate_huggingface_model_with_accelarator(task_names=task_names, args=args)
-=======
-                results[task] = evaluator.evaluate(
-                    task, intermediate_generations=intermediate_generations
-                )
->>>>>>> 0852da62
 
     # Save all args to config
     results["config"] = vars(args)
