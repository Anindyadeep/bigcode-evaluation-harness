import math
import warnings
from collections import defaultdict

import torch
from torch.utils.data import IterableDataset
from tqdm import tqdm

INFILL_MODE = False
INSTRUCTION_MODE = False


class TokenizedDataset(IterableDataset):
    """Tokenize and preprocess the dataset
    Multiple copies of the same prompt are sent sequentially. See compute_code for more details.
    The prompt can either be:
    - one prompt: normal code completion
    - two prompts: for infilling mode (prefix, suffix) or instructin-tuning mode (instruction, context)
    """

    def __init__(
        self,
        task,
        dataset,
        tokenizer,
        num_devices,
        max_length,
        limit_start=0,
        n_tasks=None,
        n_copies=1,
        prefix="",
<<<<<<< HEAD
        has_encoder=False,
=======
        instruction_tokens=None,
>>>>>>> 9d8efdb9
    ):
        self.task = task
        self.dataset = dataset
        self.tokenizer = tokenizer
        self.num_devices = num_devices
        self.max_length = max_length
        self.limit_start = limit_start
        self.n_tasks = n_tasks
        self.n_copies = n_copies
        self.prefix = prefix
<<<<<<< HEAD
        self.has_encoder = has_encoder
=======
        self.instruction_tokens = instruction_tokens
>>>>>>> 9d8efdb9

    def __iter__(self):
        prompts = []
        prompts_encoder = []
        infill = []
<<<<<<< HEAD
        for sample in range(self.limit_start, self.limit_start+self.n_tasks):
=======
        instruction = []
        for sample in range(self.n_tasks):
>>>>>>> 9d8efdb9
            prompt_contents = self.task.get_prompt(self.dataset[sample])
            if isinstance(prompt_contents, str):
                # Normal code completion mode
                infill.append(False)
                instruction.append(False)
                prompt = self.prefix + prompt_contents
            elif isinstance(prompt_contents, dict):
                if set(prompt_contents.keys()) == {"prefix", "suffix"}:
                    # Infilling mode
                    infill.append(True)
                    instruction.append(False)
                    prompt = self._make_infill_prompt(
                        **prompt_contents, preprefix=self.prefix
                    )
                elif set(prompt_contents.keys()) == {"instruction", "context"}:
                    # Instruction-tuning mode
                    instruction.append(True)
                    infill.append(False)
                    prompt = self._make_instruction_prompt(
                        **prompt_contents, prefix=self.prefix
                    )
            else:
                raise ValueError(f"Unsupported prompt format: {type(prompt_contents)}")
            prompts.append(prompt)
            if self.has_encoder:
                prompt_encoder = self.task.get_prompt_encoder(self.dataset[sample])
                if isinstance(prompt_encoder, str):
                    prompt_encoder = self.prefix + prompt_encoder
                prompts_encoder.append(prompt_encoder)

        if not len(set(infill)) == 1 or not len(set(instruction)) == 1:
            raise ValueError(
                "Mixed infill/instruction and completion prompts are not supported."
            )
        global INFILL_MODE
        global INSTRUCTION_MODE
        INFILL_MODE = infill[0]
        INSTRUCTION_MODE = instruction[0]
        if INFILL_MODE:
            return_token_type_ids = False
        else:
            return_token_type_ids = None  # default

        outputs = self.tokenizer(
            prompts,
            padding=True,
            truncation=True,
            return_tensors="pt",
            max_length=self.max_length,
            return_token_type_ids=return_token_type_ids,
        )
        if self.has_encoder:
            outputs_encoder = self.tokenizer(
                prompts_encoder,
                padding=True,
                truncation=True,
                return_tensors="pt",
                max_length=self.max_length,
                return_token_type_ids=return_token_type_ids,
            )



        if self.n_copies == 1 and self.n_tasks % self.num_devices != 0:
            self.n_copies = 2
            warnings.warn(
                "n_copies (n_samples/batch_size) was changed from 1 to 2 because n_tasks isn't proportional to num devices"
            )

        for sample in range(self.n_tasks):
            for _ in range(self.n_copies):
                if self.has_encoder:
                    yield {
                        "ids": outputs.input_ids[sample],
                        "ids_encoder": outputs_encoder.input_ids[sample],
                        "task_id": sample,
                        "input_len": outputs.attention_mask[sample].sum(),
                        "input_len_encoder": outputs_encoder.attention_mask[sample].sum(),
                    }
                else:
                    yield {
                        "ids": outputs.input_ids[sample],
                        "task_id": sample,
                        "input_len": outputs.attention_mask[sample].sum(),
                    }

    def _make_infill_prompt(self, prefix, suffix, preprefix=""):
        """Make a prompt for infilling.
        Currently supported only for official InCoder and SantaCoder implementations.
        """
        model_id = self.tokenizer.name_or_path
        if model_id in ["facebook/incoder-1B", "facebook/incoder-6B"]:
            self.tokenizer.add_special_tokens({"pad_token": "<pad>"})
            return f"{preprefix}{prefix}<|mask:0|>{suffix}<|mask:0|>"
        elif model_id in ["bigcode/santacoder"]:
            return f"<fim-prefix>{preprefix}{prefix}<fim-suffix>{suffix}<fim-middle>"
        elif model_id in ["bigcode/starcoder", "bigcode/starcoderbase"]:
            return f"<fim_prefix>{preprefix}{prefix}<fim_suffix>{suffix}<fim_middle>"
        else:
            raise ValueError(f"Infilling not yet supported for: {model_id}")

    def _make_instruction_prompt(self, instruction, context, prefix=""):
        """Make a prompt for instruction-tuning. Delimit instruction and context with specific tokens if provided."""
        if not self.instruction_tokens:
            warnings.warn(
                "Instruction-tuning tokens are not provided for an instruction-tuning task, we will leave them empty."
            )
            user_token, end_token, assistant_token = "", "", "\n"
        else:
            user_token, end_token, assistant_token = self.instruction_tokens
            if not user_token or not assistant_token or not end_token:
                warnings.warn(
                    "Instruction-tuning tokens provided but one or more are empty. Ignore warning if this was intended"
                )
        prompt = (
            prefix + user_token + instruction + end_token + assistant_token + context
        )

        return prompt


def _parse_infill(code, tokenizer):
    """Reorder infill code and remove remaining special tokens."""
    model_id = tokenizer.name_or_path
    if model_id in ["facebook/incoder-1B", "facebook/incoder-6B"]:
        prefix, suffix, infill = code.split("<|mask:0|>", 2)
        infill = infill.split("<|endofmask|>")[0]
    elif model_id in ["bigcode/santacoder"]:
        prefix, rest = code.split("<fim-suffix>", 1)
        suffix, infill = rest.split("<fim-middle>", 1)
        infill = infill.split("<|endoftext|>")[0]
    elif model_id in ["bigcode/starcoder", "bigcode/starcoderbase"]:
        prefix, rest = code.split("<fim_suffix>", 1)
        suffix, infill = rest.split("<fim_middle>", 1)
        infill = infill.split("<|endoftext|>")[0]
    else:
        raise ValueError(f"Infilling not yet supported for: {model_id}")
    for k, v in tokenizer.special_tokens_map.items():
        if k == "additional_special_tokens":
            for t in v:
                infill = infill.replace(t, "")
        else:
            infill = infill.replace(v, "")
    return infill


def _parse_instruction(code, instruction_tokens):
    """Return code block after assistant_token/end_token"""
    _, end_token, assistant_token = instruction_tokens
    if not assistant_token and end_token:
        assistant_token = end_token
    elif not assistant_token and not end_token:
        return code

    idx = code.find(assistant_token)
    shift = len(assistant_token)
    if idx == -1:
        warnings.warn(
            "The assistant token was not detected in the generation, this might disrupt the post-processing and lead to lower evaluation scores"
        )
        return code

    if "```python" in assistant_token:
        idx = code.find("```python", idx)
        shift = len("```python")
    return code[idx + shift :]


def complete_code(
    task,
    accelerator,
    model,
    tokenizer,
    dataloader,
    n_tasks,
    limit_start=0,
    batch_size=20,
    prefix="",
    instruction_tokens=None,
    postprocess=True,
    is_wrapped=False,
    **gen_kwargs,
):
    """Generate multiple codes for each task in the dataset using multiple GPUs with accelerate.
    dataloader sends all the prompts from the evalution dataset to the model as the following:
    [p_0_0, p_0_1, ..., p_0_nc-1, p_1_0, ..., p_nt-1_nc-1] where nc is the number of copies of the prompt,
    and nt is the number of tasks. nc is such that num_samples(for each task)= nc * batch_size
    """

    gen_token_dict = defaultdict(list)  # dict of list of generated tokens
    for step, batch in tqdm(
        enumerate(dataloader),
        total=math.ceil(
            n_tasks * dataloader.dataset.n_copies / accelerator.num_processes
        ),
    ):
        with torch.no_grad():
            if task.stop_words:
                # Set the start_length after which to check for stopping to be the longest input ignoring padding
                max_len = batch["input_len"].max().item()
                if "ids_encoder" in batch:
                    max_len += 1 # Add 1 for decoder_start_token_id
                gen_kwargs["stopping_criteria"][0].start_length = max_len
            if hasattr(task, "max_length_multiplier") and task.max_length_multiplier:
                idx = 1 if task.stop_words else 0
                gen_kwargs["stopping_criteria"][idx].input_length = batch["input_len"].max().item()                
            
            if "ids_encoder" in batch:
                generated_tokens = model.generate(
                    decoder_input_ids=batch["ids"][:, : batch["input_len"]],
                    input_ids=batch["ids_encoder"][:, : batch["input_len_encoder"]],
                    num_return_sequences=batch_size,
                    decoder_start_token_id=tokenizer.pad_token_id,
                    eos_token_id=tokenizer.eos_token_id,
                    **gen_kwargs,
                )
<<<<<<< HEAD
            else:
                generated_tokens = model.generate(
                    input_ids=batch["ids"][:, : batch["input_len"]],
                    num_return_sequences=batch_size,
                    **gen_kwargs,
                )


=======
            inputs = batch["ids"][:, : batch["input_len"]]
            if is_wrapped:
                # 8bit and 4bit models are wrapped in accelerator
                generated_tokens = accelerator.unwrap_model(model).generate(
                    input_ids=inputs,
                    num_return_sequences=batch_size,
                    **gen_kwargs,
                )
            else:
                generated_tokens = model.generate(
                    input_ids=inputs,
                    num_return_sequences=batch_size,
                    **gen_kwargs,
                )
>>>>>>> 9d8efdb9
            # each task is generated batch_size times
            generated_tasks = batch["task_id"].repeat(batch_size)
            generated_tokens = accelerator.pad_across_processes(
                generated_tokens, dim=1, pad_index=tokenizer.pad_token_id
            )

            generated_tokens, generated_tasks = accelerator.gather(
                (generated_tokens, generated_tasks)
            )
            generated_tokens = generated_tokens.cpu().numpy()
            generated_tasks = generated_tasks.cpu().numpy()

            for sample, generated_tokens in zip(generated_tasks, generated_tokens):
                gen_token_dict[sample].append(generated_tokens)

    code_gens = [[] for _ in range(n_tasks)]
    for sample, generated_tokens in gen_token_dict.items():
        for s in generated_tokens:
            if INFILL_MODE or tokenizer.eos_token in task.stop_words:
                if s[0] == tokenizer.bos_token_id:
                    s = s[1:]
                # Treat eos token as a regular stop word not removing it from the output
                # If it's removed it may have the effect of removing it in the middle of a
                # longer generation in case a batch size > 1 is used, which will result in
                # a wrong generation as it won't be used for splitting lateron 
                gen_code = tokenizer.decode(
                    s, skip_special_tokens=False, clean_up_tokenization_spaces=False
                )
                if INFILL_MODE:
                    gen_code = _parse_infill(gen_code, tokenizer)
                if INSTRUCTION_MODE:
                    gen_code = _parse_instruction(gen_code, instruction_tokens)
            else:
                gen_code = tokenizer.decode(
                    s, skip_special_tokens=True, clean_up_tokenization_spaces=True
                )
            if not INFILL_MODE:
                gen_code = gen_code[len(prefix) :]
            if postprocess:
                code_gens[sample].append(
                    task.postprocess_generation(gen_code, int(sample) + limit_start)
                )
            else:
                warnings.warn(
                    "model output is not postprocessed, this might lower evaluation scores"
                )
                code_gens[sample].append(gen_code)

    return code_gens


import re


def remove_after_return(code):
    """
    Takes as input a code, and removes everything that is after the return.
    That is, the first line that does not start with a space character
    """
    pattern = r"[^\n]+(\n|$)"
    end_last_match = None
    # Go trough the regex to match any sequence of characters ending with a \n
    for match in re.finditer(pattern, code):
        start_match, end_match = match.span()
        # Search for the first line which does not start by a space character
        if (
            end_last_match is not None
            and start_match < len(code)
            and code[start_match].strip() != ""
        ):
            return code[0:start_match]
        end_last_match = end_match
    return code<|MERGE_RESOLUTION|>--- conflicted
+++ resolved
@@ -29,11 +29,8 @@
         n_tasks=None,
         n_copies=1,
         prefix="",
-<<<<<<< HEAD
         has_encoder=False,
-=======
         instruction_tokens=None,
->>>>>>> 9d8efdb9
     ):
         self.task = task
         self.dataset = dataset
@@ -44,22 +41,15 @@
         self.n_tasks = n_tasks
         self.n_copies = n_copies
         self.prefix = prefix
-<<<<<<< HEAD
         self.has_encoder = has_encoder
-=======
         self.instruction_tokens = instruction_tokens
->>>>>>> 9d8efdb9
 
     def __iter__(self):
         prompts = []
         prompts_encoder = []
         infill = []
-<<<<<<< HEAD
+        instruction = []
         for sample in range(self.limit_start, self.limit_start+self.n_tasks):
-=======
-        instruction = []
-        for sample in range(self.n_tasks):
->>>>>>> 9d8efdb9
             prompt_contents = self.task.get_prompt(self.dataset[sample])
             if isinstance(prompt_contents, str):
                 # Normal code completion mode
@@ -267,40 +257,30 @@
                 idx = 1 if task.stop_words else 0
                 gen_kwargs["stopping_criteria"][idx].input_length = batch["input_len"].max().item()                
             
+            inputs = batch["ids"][:, : batch["input_len"]]
             if "ids_encoder" in batch:
                 generated_tokens = model.generate(
-                    decoder_input_ids=batch["ids"][:, : batch["input_len"]],
+                    decoder_input_ids=inputs,
                     input_ids=batch["ids_encoder"][:, : batch["input_len_encoder"]],
                     num_return_sequences=batch_size,
                     decoder_start_token_id=tokenizer.pad_token_id,
                     eos_token_id=tokenizer.eos_token_id,
                     **gen_kwargs,
                 )
-<<<<<<< HEAD
             else:
-                generated_tokens = model.generate(
-                    input_ids=batch["ids"][:, : batch["input_len"]],
-                    num_return_sequences=batch_size,
-                    **gen_kwargs,
-                )
-
-
-=======
-            inputs = batch["ids"][:, : batch["input_len"]]
-            if is_wrapped:
-                # 8bit and 4bit models are wrapped in accelerator
-                generated_tokens = accelerator.unwrap_model(model).generate(
-                    input_ids=inputs,
-                    num_return_sequences=batch_size,
-                    **gen_kwargs,
-                )
-            else:
-                generated_tokens = model.generate(
-                    input_ids=inputs,
-                    num_return_sequences=batch_size,
-                    **gen_kwargs,
-                )
->>>>>>> 9d8efdb9
+                if is_wrapped:
+                    # 8bit and 4bit models are wrapped in accelerator
+                    generated_tokens = accelerator.unwrap_model(model).generate(
+                        input_ids=inputs,
+                        num_return_sequences=batch_size,
+                        **gen_kwargs,
+                    )
+                else:
+                    generated_tokens = model.generate(
+                        input_ids=inputs,
+                        num_return_sequences=batch_size,
+                        **gen_kwargs,
+                    )
             # each task is generated batch_size times
             generated_tasks = batch["task_id"].repeat(batch_size)
             generated_tokens = accelerator.pad_across_processes(
