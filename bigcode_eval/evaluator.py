--- conflicted
+++ resolved
@@ -30,7 +30,6 @@
 ################################################################################\
 """
 
-<<<<<<< HEAD
 class EvaluatorForEndpoint:
     def __init__(self, api_key: str, args, api_base: Optional[str]=None, api_organization: Optional[str]=None):
         try:
@@ -120,8 +119,6 @@
         return results 
     
 
-=======
->>>>>>> 0852da62
 class Evaluator:
     def __init__(self, accelerator, model, tokenizer, args):
         self.accelerator = accelerator
